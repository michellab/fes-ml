--- conflicted
+++ resolved
@@ -1,10 +1,6 @@
 """fes_ml base package."""
-<<<<<<< HEAD
-__version__ = "0.2.0"
-=======
 
 __version__ = "0.2.1"
->>>>>>> 6ba4862e
 __author__ = "Joao Morado"
 
 from .fes import FES
