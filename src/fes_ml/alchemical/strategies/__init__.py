"""Init file for the alchemical strategies module."""

from .base_strategy import AlchemicalStateCreationStrategy
from .openmm_strategy import OpenMMCreationStrategy
from .sire_strategy import SireCreationStrategy

<<<<<<< HEAD
__all__ = [
    "OpenMMCreationStrategy",
    "SireCreationStrategy",
    "AlchemicalStateCreationStrategy",
    "alchemify",
]
=======
__all__ = ["SireCreationStrategy", "AlchemicalStateCreationStrategy"]
>>>>>>> 08a5125d
<|MERGE_RESOLUTION|>--- conflicted
+++ resolved
@@ -4,13 +4,8 @@
 from .openmm_strategy import OpenMMCreationStrategy
 from .sire_strategy import SireCreationStrategy
 
-<<<<<<< HEAD
 __all__ = [
     "OpenMMCreationStrategy",
     "SireCreationStrategy",
-    "AlchemicalStateCreationStrategy",
-    "alchemify",
-]
-=======
-__all__ = ["SireCreationStrategy", "AlchemicalStateCreationStrategy"]
->>>>>>> 08a5125d
+    "AlchemicalStateCreationStrategy"
+]