"""Sire alchemical state creation strategy."""

import logging
import shutil as _shutil
from copy import deepcopy as _deepcopy
from typing import Any, Dict, List, Optional, Union

import numpy as _np
import openmm as _mm
import openmm.app as _app
import sire as _sr
from emle.calculator import EMLECalculator as _EMLECalculator

from ...utils import energy_decomposition as energy_decomposition
from ..alchemical_state import AlchemicalState
from ..alchemist import Alchemist
from .base_strategy import AlchemicalStateCreationStrategy

logger = logging.getLogger(__name__)


class SireCreationStrategy(AlchemicalStateCreationStrategy):
    """Strategy for creating alchemical states using Sire."""

    _TMP_DIR = "tmp_fes_ml_sire"

    def create_alchemical_state(
        self,
        top_file: str,
        crd_file: str,
        alchemical_atoms: List[int],
        lambda_schedule: Dict[str, Union[float, int]],
        minimise_iterations: int = 1,
        ml_potential: str = "ani2x",
        ml_potential_kwargs: Optional[Dict[str, Any]] = None,
        create_system_kwargs: Optional[Dict[str, Any]] = None,
        topology: Optional[_mm.app.topology.Topology] = None,
        dynamics_kwargs: Optional[Dict[str, Any]] = None,
        emle_kwargs: Optional[Dict[str, Any]] = None,
        integrator: Optional[Any] = None,
        keep_tmp_files: bool = True,
    ) -> AlchemicalState:
        """
        Create an alchemical state for the given lambda values using OpenMM Systems created with Sire.

        Parameters
        ----------
        top_file : str
            Path to the topology file.
        crd_file : str
            Path to the coordinate file.
        alchemical_atoms : list of int
            A list of atom indices to be alchemically modified.
        lambda_schedule : dict
            A dictionary mapping the name of the alchemical modification to the lambda value.
        minimise_iterations : int, optional, default=1
            The number of minimisation iterations to perform before creating the alchemical state.
            1 step is enough to bring the geometry to the distances imposed by the restraints.
            If None, no minimisation is performed.
        ml_potential : str, optional, default='ani2x'
            The machine learning potential to use in the mechanical embedding scheme.
        ml_potential_kwargs : dict, optional, default=None
            Additional keyword arguments to be passed to MLPotential when creating the ML potential in OpenMM-ML.
            See: https://openmm.github.io/openmm-ml/dev/generated/openmmml.MLPotential.html
        create_system_kwargs : dict, optional, default=None
            Additional keyword arguments to be passed to the createSystem or createMixedSystem methods of the
            OpenMM-ML package. See: https://openmm.github.io/openmm-ml/dev/generated/openmmml.models.macepotential.MACEPotentialImpl.html
        topology : openmm.app.Topology, optional, default=None
            The OpenMM topology object.
        dynamics_kwargs : dict
            Additional keyword arguments to be passed to sire.mol.Dynamics.
            See https://sire.openbiosim.org/api/mol.html#sire.mol.Dynamics.
        emle_kwargs : dict
            Additional keyword arguments to be passed to the EMLECalculator.
            See TODO.
        integrator : Any, optional, default=None
            The OpenMM integrator to use. If None, the integrator is the one used in the dynamics_kwargs, if provided.
            Otherwise, the default is a LangevinMiddle integrator with a 1 fs timestep and a 298.15 K temperature.
        keep_tmp_files : bool, optional, default=True
            Whether to keep the temporary files created by the strategy.

        Returns
        -------
        AlchemicalState
            The alchemical state.
        """

        if dynamics_kwargs is None:
            dynamics_kwargs = {
                "timestep": "1fs",
                "constraint": "none",
                "cutoff_type": "pme",
                "cutoff": "9A",
                "integrator": "langevin_middle",
                "temperature": "298.15K",
            }
        else:
            dynamics_kwargs = _deepcopy(dynamics_kwargs)

        if emle_kwargs is None:
            emle_kwargs = {"method": "electrostatic", "backend": "torchani"}
        else:
            emle_kwargs = _deepcopy(emle_kwargs)

        logger.debug("-" * 100)
        logger.debug("Creating alchemical state using SireCreationStrategy.")
        logger.debug(f"top_file: {top_file}")
        logger.debug(f"crd_file: {crd_file}")
        logger.debug(f"alchemical_atoms: {alchemical_atoms}")
        logger.debug(f"lambda_schedule: {lambda_schedule}")
        logger.debug(f"ml_potential: {ml_potential}")
        logger.debug(f"topology: {topology}")
        logger.debug("dynamics_kwargs:")
        for key, value in dynamics_kwargs.items():
            logger.debug(f"{key}: {value}")
        logger.debug("emle_kwargs:")
        for key, value in emle_kwargs.items():
            logger.debug(f"{key}: {value}")

        # Load the molecular system.
        mols = _sr.load(top_file, crd_file, show_warnings=True)

<<<<<<< HEAD
=======
        # Select the QM subsystem
        alchemical_subsystem = mols.atoms(alchemical_atoms)

        # Write QM subsystem parm7 to a temporary file
        alchemical_prm7 = _sr.save(
            alchemical_subsystem,
            directory=self._TMP_DIR,
            filename="alchemical_subsystem.prm7",
            format=["prm7"],
        )

        # Write the full system parm7 to a temporary file
        parm7 = _sr.save(
            mols,
            directory=self._TMP_DIR,
            filename="full_system.prm7",
            format=["prm7"],
        )

        if lambda_emle is not None:
            if len(alchemical_subsystem) == len(mols.atoms()):
                raise ValueError(
                    "The QM subsystem cannot contain all atoms in the system. "
                    "Please select a subset of atoms to be treated with the QM method "
                    "or use 'lambda_interpolate' instead of 'lambda_emle'."
                )

            # MM Charges of the QM subsystem
            mm_charges = _np.asarray(
                [atom.charge().value() for atom in alchemical_subsystem]
            )

            # Set up the emle-engine calculator
            calculator = _EMLECalculator(
                lambda_interpolate=lambda_emle,
                qm_indices=alchemical_atoms,
                mm_charges=mm_charges,
                parm7=alchemical_prm7[0],
                **emle_kwargs,
            )

            # Create an EMLEEngine bound to the calculator using the same cutoff as the dynamics
            mols, engine = _sr.qm.emle(
                mols, alchemical_subsystem, calculator, dynamics_kwargs["cutoff"], 20
            )

            # Add the QM engine to the dynamics kwargs
            # Set the perturbable constraint to none to avoid having bond lenghts close to zero
            dynamics_kwargs["qm_engine"] = engine
            dynamics_kwargs["perturbable_constraint"] = "none"

            # If CustomNonbondedForce are present in the system (e.g. created by Sire when using EMLE),
            # the use_dispersion_correction should be set to False to avoid errors such as:
            # CustomNonbondedForce: Long range correction did not converge.  Does the energy go to 0 faster than 1/r^2?
            # Once these forces are removed, the use_dispersion_correction can be set to True for the NonbondedForce
            disp_correction = dynamics_kwargs.get("map", {}).get(
                "use_dispersion_correction", False
            )
            if disp_correction:
                dynamics_kwargs["map"]["use_dispersion_correction"] = False

>>>>>>> 7a91bcaf
        # Create a QM/MM dynamics object
        d = mols.dynamics(**dynamics_kwargs)

        if minimise_iterations:
            d.minimise(minimise_iterations)

        # Get the underlying OpenMM context.
        omm = d._d._omm_mols

        # Get the OpenMM system.
        system = omm._system

        # Create an Alchemist object with the modifications to apply
        alchemist = Alchemist()
        alchemist.create_alchemical_graph(lambda_schedule=lambda_schedule)
        alchemist.plot_graph()
        alchemist.apply_modifications(
            system=system,
            alchemical_atoms=alchemical_atoms,
<<<<<<< HEAD
            topology=topology,
            ml_potential=ml_potential,
=======
            lambda_lj=lambda_lj,
            lambda_q=lambda_q,
            lambda_interpolate=lambda_interpolate,
            lambda_ml_correction=lambda_ml_correction,
            ml_potential=ml_potential,
            ml_potential_kwargs=ml_potential_kwargs,
            create_system_kwargs=create_system_kwargs,
            topology=_app.AmberPrmtopFile(parm7[0]).topology,
>>>>>>> 7a91bcaf
        )

        if integrator is None:
            # Create a new integrator
            integrator = _deepcopy(omm.getIntegrator())
        else:
            integrator = _deepcopy(integrator)

        # Create a new context and set positions and velocities
        topology = _app.AmberPrmtopFile(parm7[0]).topology
        simulation = _mm.app.Simulation(topology, system, integrator, omm.getPlatform())
        simulation.context.setPositions(omm.getState(getPositions=True).getPositions())

        try:
            simulation.context.setVelocitiesToTemperature(integrator.getTemperature())
        except AttributeError:
            simulation.context.setVelocitiesToTemperature(
                float(dynamics_kwargs["temperature"][:-1])
            )

        logger.debug("Energy decomposition of the system:")
        logger.debug(
            f"Total potential energy: {simulation.context.getState(getEnergy=True).getPotentialEnergy()}"
        )
        energy_decomp = energy_decomposition(system, simulation.context)
        for force, energy in energy_decomp.items():
            logger.debug(f"{force}: {energy}")
        logger.debug("Alchemical state created successfully.")
        logger.debug("-" * 100)

        # Create the AlchemicalState
        alc_state = AlchemicalState(
            system=system,
            context=simulation.context,
            integrator=integrator,
<<<<<<< HEAD
=======
            simulation=simulation,
            topology=topology,
            lambda_lj=lambda_lj,
            lambda_q=lambda_q,
            lambda_interpolate=lambda_interpolate,
            lambda_emle=lambda_emle,
            lambda_ml_correction=lambda_ml_correction,
>>>>>>> 7a91bcaf
        )

        if not keep_tmp_files:
            # Clean up the temporary directory
            _shutil.rmtree(self._TMP_DIR)

        return alc_state<|MERGE_RESOLUTION|>--- conflicted
+++ resolved
@@ -120,8 +120,6 @@
         # Load the molecular system.
         mols = _sr.load(top_file, crd_file, show_warnings=True)
 
-<<<<<<< HEAD
-=======
         # Select the QM subsystem
         alchemical_subsystem = mols.atoms(alchemical_atoms)
 
@@ -141,49 +139,6 @@
             format=["prm7"],
         )
 
-        if lambda_emle is not None:
-            if len(alchemical_subsystem) == len(mols.atoms()):
-                raise ValueError(
-                    "The QM subsystem cannot contain all atoms in the system. "
-                    "Please select a subset of atoms to be treated with the QM method "
-                    "or use 'lambda_interpolate' instead of 'lambda_emle'."
-                )
-
-            # MM Charges of the QM subsystem
-            mm_charges = _np.asarray(
-                [atom.charge().value() for atom in alchemical_subsystem]
-            )
-
-            # Set up the emle-engine calculator
-            calculator = _EMLECalculator(
-                lambda_interpolate=lambda_emle,
-                qm_indices=alchemical_atoms,
-                mm_charges=mm_charges,
-                parm7=alchemical_prm7[0],
-                **emle_kwargs,
-            )
-
-            # Create an EMLEEngine bound to the calculator using the same cutoff as the dynamics
-            mols, engine = _sr.qm.emle(
-                mols, alchemical_subsystem, calculator, dynamics_kwargs["cutoff"], 20
-            )
-
-            # Add the QM engine to the dynamics kwargs
-            # Set the perturbable constraint to none to avoid having bond lenghts close to zero
-            dynamics_kwargs["qm_engine"] = engine
-            dynamics_kwargs["perturbable_constraint"] = "none"
-
-            # If CustomNonbondedForce are present in the system (e.g. created by Sire when using EMLE),
-            # the use_dispersion_correction should be set to False to avoid errors such as:
-            # CustomNonbondedForce: Long range correction did not converge.  Does the energy go to 0 faster than 1/r^2?
-            # Once these forces are removed, the use_dispersion_correction can be set to True for the NonbondedForce
-            disp_correction = dynamics_kwargs.get("map", {}).get(
-                "use_dispersion_correction", False
-            )
-            if disp_correction:
-                dynamics_kwargs["map"]["use_dispersion_correction"] = False
-
->>>>>>> 7a91bcaf
         # Create a QM/MM dynamics object
         d = mols.dynamics(**dynamics_kwargs)
 
@@ -203,19 +158,8 @@
         alchemist.apply_modifications(
             system=system,
             alchemical_atoms=alchemical_atoms,
-<<<<<<< HEAD
             topology=topology,
             ml_potential=ml_potential,
-=======
-            lambda_lj=lambda_lj,
-            lambda_q=lambda_q,
-            lambda_interpolate=lambda_interpolate,
-            lambda_ml_correction=lambda_ml_correction,
-            ml_potential=ml_potential,
-            ml_potential_kwargs=ml_potential_kwargs,
-            create_system_kwargs=create_system_kwargs,
-            topology=_app.AmberPrmtopFile(parm7[0]).topology,
->>>>>>> 7a91bcaf
         )
 
         if integrator is None:
@@ -251,8 +195,6 @@
             system=system,
             context=simulation.context,
             integrator=integrator,
-<<<<<<< HEAD
-=======
             simulation=simulation,
             topology=topology,
             lambda_lj=lambda_lj,
@@ -260,7 +202,6 @@
             lambda_interpolate=lambda_interpolate,
             lambda_emle=lambda_emle,
             lambda_ml_correction=lambda_ml_correction,
->>>>>>> 7a91bcaf
         )
 
         if not keep_tmp_files:
