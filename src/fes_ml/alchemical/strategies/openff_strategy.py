"""OpenFF alchemical state creation strategy."""

import logging
import os as _os
import re as _re
import shutil as _shutil
from copy import deepcopy as _deepcopy
from typing import Any, Dict, List, Optional, Union

# OpenMM imports
import openmm as _mm
import openmm.app as _app
import openmm.unit as _unit

# OpenFF imports
from openff.interchange.components._packmol import UNIT_CUBE as _UNIT_CUBE
from openff.interchange.components._packmol import pack_box as _pack_box
from openff.interchange.components.mdconfig import MDConfig as _MDConfig
from openff.interchange.exceptions import (
    UnsupportedExportError as _UnsupportedExportError,
)
from openff.interchange.interop.openmm._positions import (
    to_openmm_positions as _to_openmm_positions,
)
from openff.toolkit import Molecule as _Molecule
from openff.toolkit import Topology as _Topology
from openff.toolkit.typing.engines.smirnoff import ForceField as _ForceField
from openff.units import unit as _offunit

# FES-ML imports
from ..alchemical_state import AlchemicalState
from .base_strategy import AlchemicalStateCreationStrategy

logger = logging.getLogger(__name__)


class OpenFFCreationStrategy(AlchemicalStateCreationStrategy):
    """Strategy for creating alchemical states using OpenFF."""

    _TMP_DIR = "tmp_fes_ml_openmm"

    _MDCONFIG_DICT = {
        "periodic": True,
        "constraints": "h-bonds",
        "vdw_method": "cutoff",
        "vdw_cutoff": _offunit.Quantity(12.0, "angstrom"),
        "mixing_rule": "lorentz-berthelot",
        "switching_function": True,
        "switching_distance": _offunit.Quantity(11.0, "angstrom"),
        "coul_method": "pme",
        "coul_cutoff": _offunit.Quantity(12.0, "angstrom"),
    }

    _MDCONFIG_DICT_VACUUM = {
        "periodic": False,
        "constraints": "h-bonds",
        "vdw_method": "no-cutoff",
        "mixing_rule": "lorentz-berthelot",
        "switching_function": True,
        "coul_method": "no-cutoff",
    }

    _PACKMOL_KWARGS = {
        "box_shape": _UNIT_CUBE,
        "target_density": 1.0 * _offunit.gram / _offunit.milliliter,
    }

    _N_MOLECULES = {
        "ligand": 1,
        "solvent": 1000,
        "protein": 1,
    }

    _DEFAULT_FORCEFIELDS = ["openff_unconstrained-2.0.0.offxml", "tip3p.offxml"]

    _OFF_TO_OMM_MAPPING = {
        # Constraints
        "h-bonds": _app.HBonds,
        "all-bonds": _app.AllBonds,
        "all-angles": _app.HAngles,
        # Nonbonded methods
        "no-cutoff": _app.NoCutoff,
        "pme": _app.PME,
        "cutoff": _app.CutoffPeriodic,
    }

    @staticmethod
    def is_mapped_smiles(smiles: str) -> bool:
        """
        Check if the given SMILES string is a mapped SMILES.

        Parameters
        ----------
        smiles
            The smiles to check.

        Returns
        -------
        bool
            Whether the smiles is mapped or not.
        """
        # Regular expression to find atom mapping numbers (e.g., :1, :2, etc.)
        pattern = _re.compile(r":[0-9]+")

        # Search for the pattern in the SMILES string
        return bool(pattern.search(smiles))

    @staticmethod
    def _apply_hmr(
        interchange: Any, system: _mm.System, hydrogen_mass: _unit.Quantity
    ) -> _mm.System:
        """
        Apply hydrogen mass repartitioning to the system.

        Parameters
        ----------
        interchange : openff.interchange.Interchange
            The Interchange object.
        system : openmm.System
            The OpenMM System.
        hmr : float
            The mass of the hydrogen atom.

        Returns
        -------
        openmm.System
            The OpenMM System.

        Notes
        -----
        This method assumes that the water molecule is rigid and that the virtual sites are not involved in the HMR.
        Code adapted from https://github.com/openforcefield/openff-interchange/blob/426e3ebc630604b2f15fab014410fac0e48aa514/openff/interchange/interop/openmm/__init__.py#L173-L226.
        """
        logger.warning(
            "Applying hydrogen mass repartitioning on a system with virtual sites!"
        )
        logger.warning("Assuming the water molecule is rigid.")
        water = _Molecule.from_smiles("O")

        def _is_water(molecule: _Molecule) -> bool:
            return molecule.is_isomorphic_with(water)

        for bond in interchange.topology.bonds:
            heavy_atom, hydrogen_atom = bond.atoms
            if heavy_atom.atomic_number == 1:
                heavy_atom, hydrogen_atom = hydrogen_atom, heavy_atom
            if (
                (hydrogen_atom.atomic_number == 1)
                and (heavy_atom.atomic_number != 1)  # noqa: W503
                and not (_is_water(hydrogen_atom.molecule))  # noqa: W503
            ):
                hydrogen_index = interchange.topology.atom_index(hydrogen_atom)
                heavy_index = interchange.topology.atom_index(heavy_atom)

                # This will need to be wired up through the OpenFF-OpenMM particle index map
                # when virtual sites + HMR are supported
                mass_to_transfer = hydrogen_mass - system.getParticleMass(
                    hydrogen_index
                )

                system.setParticleMass(
                    hydrogen_index,
                    hydrogen_mass,
                )

                system.setParticleMass(
                    heavy_index,
                    system.getParticleMass(heavy_index) - mass_to_transfer,
                )

        return system

    @staticmethod
    def _create_integrator(
        temperature: Union[float, _unit.Quantity],
        friction: Union[float, _unit.Quantity],
        timestep: Union[float, _unit.Quantity],
    ) -> _mm.Integrator:
        """
        Create an OpenMM integrator.

        Parameters
        ----------
        temperature : float or _unit.Quantity
            The temperature in Kelvin.
        friction : float or _unit.Quantity
            The friction coefficient in 1/ps.
        timestep : float or _unit.Quantity
            The timestep in ps.

        Returns
        -------
        _mm.Integrator

            The OpenMM integrator.
        """
        if temperature is not None:
            if isinstance(temperature, _unit.Quantity):
                temperature = temperature.value_in_unit(_unit.kelvin)
            elif not isinstance(temperature, float):
                raise ValueError("Temperature must be a float or a Quantity.")

            if isinstance(friction, _unit.Quantity):
                friction = friction.value_in_unit(_unit.picosecond**-1)
            elif not isinstance(friction, float):
                raise ValueError("Friction must be a float or a Quantity.")

            if isinstance(timestep, _unit.Quantity):
                timestep = timestep.value_in_unit(_unit.picosecond)
            elif not isinstance(timestep, float):
                raise ValueError("Timestep must be a float or a Quantity.")

            return _mm.LangevinIntegrator(temperature, friction, timestep)
        else:
            return _mm.VerletIntegrator(timestep)

    @staticmethod
    def _create_ligand_molecule(sdf_file_ligand: str, smiles_ligand: str) -> _Molecule:
        """
        Create a ligand molecule from an SDF file or a SMARTS pattern.

        Parameters
        ----------
        sdf_file_ligand : str
            The path to the SDF file containing the ligand.
        smiles_ligand : str
            The SMARTS pattern for the ligand.

        Returns
        -------
        _Molecule
            The ligand molecule.
        """
        if sdf_file_ligand is not None:
            ligand = _Molecule.from_file(sdf_file_ligand)
        elif smiles_ligand is not None:
            if OpenFFCreationStrategy.is_mapped_smiles(smiles_ligand):
                ligand = _Molecule.from_mapped_smiles(smiles_ligand)
            else:
                ligand = _Molecule.from_smiles(smiles_ligand)
        else:
            raise ValueError(
                "Please provide either an SDF file or a SMARTS pattern for the ligand."
            )
        return ligand

    @staticmethod
    def _create_solvent_molecule(
        sdf_file_solvent: str, smiles_solvent: str
    ) -> Union[_Molecule, None]:
        """
        Create a solvent molecule from an SDF file or a SMARTS pattern.

        Parameters
        ----------
        sdf_file_solvent : str
            The path to the SDF file containing the solvent.
        smiles_solvent : str
            The SMARTS pattern for the solvent.

        Returns
        -------
        _Molecule or None
            The solvent molecule.
        """
        if sdf_file_solvent is not None:
            solvent = _Molecule.from_file(sdf_file_solvent)
        elif smiles_solvent is not None:
            if OpenFFCreationStrategy.is_mapped_smiles(smiles_solvent):
                solvent = _Molecule.from_mapped_smiles(smiles_solvent)
            else:
                solvent = _Molecule.from_smiles(smiles_solvent)
        else:
            solvent = None
            logger.debug("No solvent provided. Assuming the ligand is in vacuum.")

        return solvent

    @staticmethod
    def _create_protein_molecule() -> Union[_Molecule, None]:
        return None

    @staticmethod
    def _solvate(
        molecules: Dict[str, Union[_Molecule, None]],
        packmol_kwargs: Optional[Dict[str, Any]] = None,
    ):
        """
        Solvate the system using Packmol.

        Parameters
        ----------
        molecules : list of _Molecule
            The list of molecules to solvate.
        packmol_kwargs : dict, optional, default=None
            A dictionary of keyword arguments for the Packmol pack_box function.

        Returns
        -------
        _Topology
            The solvated (or not) topology.
        """
        if molecules["solvent"] is None:
            logger.debug("Not solvating the system.")
            topology_off = molecules["ligand"].to_topology()
        else:
            logger.debug("Solvating the system.")

            mols = [mol for _, mol in molecules.items() if mol is not None]

            if packmol_kwargs is None:
                packmol_kwargs_local = _deepcopy(OpenFFCreationStrategy._PACKMOL_KWARGS)
            else:
                # Update the packmol_kwargs with the default values
                # Values in packmol_kwargs take precedence
                packmol_kwargs_local = {
                    **packmol_kwargs,
                    **_deepcopy(OpenFFCreationStrategy._PACKMOL_KWARGS),
                }

            if "number_of_copies" not in packmol_kwargs_local:
                number_of_copies = [
                    OpenFFCreationStrategy._N_MOLECULES[mol_name]
                    for mol_name, mol in molecules.items()
                    if mol is not None
                ]
            else:
                number_of_copies = [
                    packmol_kwargs_local["number_of_copies"][mol_name]
                    for mol_name, mol in molecules.items()
                    if mol is not None
                ]

                packmol_kwargs_local.pop("number_of_copies")

            topology_off = _pack_box(
                molecules=mols,
                number_of_copies=number_of_copies,
                **packmol_kwargs_local,
            )

        return topology_off

    @staticmethod
    def _get_alchemical_atoms(
        topology: _app.Topology, alchemical_atoms: Optional[List[int]]
    ) -> List[int]:
        """
        Get the alchemical atoms.

        Parameters
        ----------
        topology : _app.Topology
            The OpenMM topology.
        alchemical_atoms : list of int
            A list of atom indices to be alchemically modified.

        Returns
        -------
        list of int
            The alchemical atoms.
        """
        if alchemical_atoms is None:
            logger.debug(
                "No alchemical atoms provided. Assuming the whole ligand is alchemical."
            )
            alchemical_atoms = [
                atom.index for atom in list(topology.chains())[0].atoms()
            ]
            if len(alchemical_atoms) > 100:
                logger.warning(
                    f"The size of the alchemical region is {len(alchemical_atoms)}. This seems like too much."
                )

        else:
            assert isinstance(alchemical_atoms, list), (
                "Alchemical_atoms must be a list of int."
            )

        logger.debug(f"Alchemical atoms: {alchemical_atoms}")
        return alchemical_atoms

    @staticmethod
    def _create_barostat(
        pressure: Union[float, _unit.Quantity, None],
        temperature: Union[float, _unit.Quantity],
        frequency: int = 25,
    ) -> Union[_mm.MonteCarloBarostat, None]:
        """
        Create a Monte Carlo Barostat.

        Parameters
        ----------
        pressure : float or _unit.Quantity or None
            The pressure in bar.
        temperature : float or _unit.Quantity
            The temperature in Kelvin.
        frequency : int, optional, default=25
            The frequency at which MC pressure changes should be attempted (in time steps).

        Returns
        -------
        _mm.MonteCarloBarostat or None
            The Monte Carlo Barostat.
        """
        if pressure is not None:
            if isinstance(pressure, _unit.Quantity):
                pressure = pressure.value_in_unit(_unit.bar)
            elif not isinstance(pressure, float):
                raise ValueError("Pressure must be a float or a Quantity.")

            if isinstance(temperature, _unit.Quantity):
                temperature = temperature.value_in_unit(_unit.kelvin)
            elif not isinstance(temperature, float):
                raise ValueError("Temperature must be a float or a Quantity.")

            return _mm.MonteCarloBarostat(pressure, temperature, frequency)
        return None

    @staticmethod
    def _get_openmm_charges(system) -> List[float]:
        """
        Get the original charges of the OpenMM system.

        Parameters
        ----------
        system : openmm.System
            The OpenMM System.

        Returns
        -------
        list : float
            The charges of the system.
        """
        nb_forces = [
            force
            for force in system.getForces()
            if isinstance(force, _mm.NonbondedForce)
        ]
        if len(nb_forces) > 1:
            raise ValueError(
                "The system must not contain more than one NonbondedForce."
            )
        elif len(nb_forces) == 0:
            logger.warning(
                "The system does not contain a NonbondedForce and therefore no charge scaling will be applied."
            )
            return system
        else:
            force = nb_forces[0]
            charges = []
            for index in range(system.getNumParticles()):
                charge, _, _ = force.getParticleParameters(index)
                charges.append(charge.value_in_unit(_unit.elementary_charge))

        return charges

    def create_alchemical_state(
        self,
        alchemical_atoms: List[int],
        lambda_schedule: Dict[str, Union[float, int]],
        sdf_file_ligand: Optional[str] = None,
        sdf_file_solvent: Optional[str] = None,
        smiles_ligand: Optional[str] = None,
        smiles_solvent: Optional[str] = None,
        temperature: Union[float, _unit.Quantity] = 298.15 * _unit.kelvin,
        pressure: Union[float, _unit.Quantity, None] = 1.0 * _unit.atmosphere,
        mdconfig_dict: Optional[Dict[str, Any]] = None,
        packmol_kwargs: Optional[Dict[str, Any]] = None,
        hydrogen_mass: Optional[Union[float, _unit.Quantity]] = 1.007947 * _unit.amu,
        forcefields: Optional[List[str]] = None,
        remove_constraints: bool = True,
        integrator: Optional[Any] = None,
        friction: Union[float, _unit.Quantity] = 1.0 / _unit.picosecond,
        timestep: Union[float, _unit.Quantity] = 1.0 * _unit.femtosecond,
        topology_pdb: Optional[str] = None,
        write_pdb: bool = True,
<<<<<<< HEAD
        write_gro: bool = True,
        write_system_xml: bool = False,
=======
        write_system_xml: bool = True,
>>>>>>> 6ba4862e
        partial_charges_method: str = "am1bcc",
        keep_tmp_files: bool = True,
        modifications_kwargs: Optional[Dict[str, Dict[str, Any]]] = None,
        *args,
        **kwargs,
    ) -> AlchemicalState:
        """
        Create an alchemical state for the given λ values using OpenMM Systems created with Sire.

        Parameters
        ----------
        alchemical_atoms : list of int
            A list of atom indices to be alchemically modified.
        lambda_schedule : dict
            A dictionary mapping the name of the alchemical modification to the λ value.
        sdf_file_ligand : str, optional, default=None
            The path to the SDF file containing the ligand.
        sdf_file_solvent : str, optional, default=None
            The path to the SDF file containing a solvent molecule.
        smiles_ligand : str, optional, default=None
            The SMARTS pattern for the ligand.
        smiles_solvent : str, optional
            The SMARTS pattern for the solvent. If None, the ligand is assumed to be in vacuum.
            For water use '[H:2][O:1][H:3]'.
        temperature : float or _unit.Quantity, optional, default=298.15
            The temperature in Kelvin.
        mdconfig_dict
            A dictionary of keyword arguments for the MDConfig object.
            See: https://docs.openforcefield.org/projects/interchange/en/stable/_autosummary/openff.interchange.components.mdconfig.MDConfig.html#openff.interchange.components.mdconfig.MDConfig
        packmol_kwargs : dict, optional, default=None
            A dictionary of keyword arguments for the Packmol pack_box function.
            The list of molecules is already passed and should not be provided.
            An attempt is made to infer the number of molecules from the number of copies if not provided.
            See: TODO: add docs for packmol_kwargs
        hydrogen_mass : float or _unit.Quantity, optional, default=None
            The mass of the hydrogen atom. If None, the mass is not changed.
        forcefields : list of str, optional, default=None
            The list of forcefields to use. If None, those in _DEFAULT_FORCEFIELDS are used.
        remove_constraints : bool, optional, default=True
            Whether to remove constraints involving the alchemical atoms.
        pressure : float or _unit.Quantity or None, optional, default=1.0
            The pressure in bar. If None, the Monte Carlo Barostat is not added.
        integrator : Any, optional, default=None
            The OpenMM integrator to use. If None, the default is a LangevinMiddle integrator with a 1 fs
            timestep and a 298.15 K temperature (if temperature is not None). Otherwise, a Verlet integrator
            with the provided timestep is used.
        friction : float or _unit.Quantity, optional, default=1.0 / _unit.picosecond
            The friction coefficient in 1/ps. Only necessary for Langevin-type integrators.
        timestep : float or _unit.Quantity, optional, default=1.0 * _unit.femtosecond
            The timestep in ps of the integrator.
        topology_pdb : str, optional, default=None
            The path to the PDB file containing the topology.
            If not None, the topology is created from this file, which is assumed to contain all the molecules.
        write_pdb : bool, optional, default=True
            Save coordinates and topology to a PDB file.
        write_gro : bool, optional, default=True
            Save coordinates and topology to GRO and TOP files.        
        write_system_xml : bool, optional, default=False
            Save the OpenMM system to an XML file.
        partial_charges_method : str, optional, default="am1bcc"
            The method to use for assigning partial charges to the ligand.
            See: https://docs.openforcefield.org/projects/toolkit/en/latest/api/generated/openff.toolkit.topology.Molecule.html#openff.toolkit.topology.Molecule.assign_partial_charges
        ligand_geometry : str, optional, default=None
            The geometry of the ligand.
        keep_tmp_files : bool, optional, default=True
            Whether to keep the temporary files created by the strategy.
        modifications_kwargs : dict
            A dictionary of keyword arguments for the modifications.

        Returns
        -------
        AlchemicalState
            The alchemical state.
        """
        logger.debug("")
        logger.debug("=" * 100)

        # Generate local copies of the system generator kwargs
        if any([sdf_file_solvent, smiles_solvent]):
            mdconfig_dict = (
                _deepcopy(self._MDCONFIG_DICT)
                if mdconfig_dict is None
                else _deepcopy(mdconfig_dict)
            )
        else:
            mdconfig_dict = (
                _deepcopy(self._MDCONFIG_DICT_VACUUM)
                if mdconfig_dict is None
                else _deepcopy(mdconfig_dict)
            )

        passed_args = locals()
        passed_args["mdconfig_kwargs"] = mdconfig_dict

        # Report the creation settings
        self._report_dict(passed_args, dict_name="OpenFF creation settings")

        if "tmp_dir" in kwargs:
            self._set_tmp_directory(kwargs["tmp_dir"])
        # Create temporary directory if it does not exist
        _os.makedirs(self._TMP_DIR, exist_ok=True)

        # Create local variables
        additional_forces: List[Union[_mm.Force, None]] = []
        molecules: Dict[str, Union[_Molecule, None]] = {}

        # Create the ligand, protein, and solvent molecules
        ligand = self._create_ligand_molecule(sdf_file_ligand, smiles_ligand)
        protein = self._create_protein_molecule()
        solvent = self._create_solvent_molecule(sdf_file_solvent, smiles_solvent)

        # Set the molecules
        molecules["ligand"] = ligand
        molecules["protein"] = protein
        molecules["solvent"] = solvent

        # Generate conformers for the ligand and assign partial charges
        if molecules["ligand"] is not None:
            if sdf_file_ligand is None:
                # Only generate conformers if no SDF file is provided
                # Otherwise, the geometry is taken from the SDF file
                logger.debug("Generating conformers for the ligand")
                molecules["ligand"].generate_conformers()
            else:
                logger.debug(f"Using provided ligand geometry from {sdf_file_ligand}")
            molecules["ligand"].assign_partial_charges(partial_charges_method)

        if topology_pdb:
            logger.debug("Creating topology from PDB file.")
            mols = [mol for _, mol in molecules.items() if mol is not None]
            topology_off = _Topology.from_pdb(topology_pdb, unique_molecules=mols)
        else:
            # Solvate the system
            topology_off = self._solvate(molecules, packmol_kwargs)

        # Convert topology to OpenMM
        topology = topology_off.to_openmm()

        # Create the Interchange object
        ffs = forcefields or self._DEFAULT_FORCEFIELDS
        interchange = _ForceField(*ffs).create_interchange(topology_off)

        # Apply the MDConfig settings to the Interchange object
        mdconfig = _MDConfig()
        for key, value in mdconfig_dict.items():
            setattr(mdconfig, key, value)
        mdconfig.apply(interchange)

        self._report_dict(
            {attr: getattr(mdconfig, attr) for attr in vars(mdconfig)},
            dict_name="MDConfig settings",
        )

        if isinstance(hydrogen_mass, _unit.Quantity):
            hmr = hydrogen_mass.value_in_unit(_unit.amu)
        elif isinstance(hydrogen_mass, float):
            hmr = hydrogen_mass
        else:
            raise ValueError("Hydrogen mass must be a float or a Quantity.")

        # Create the simulation from the Interchange object
        try:
            system = interchange.to_openmm_system(
                combine_nonbonded_forces=True,
                add_constrained_forces=True,
                hydrogen_mass=hmr,
            )
        except _UnsupportedExportError as e:
            logger.warning(
                "The OpenFF Interchange object cannot apply HMR on models with virtual sites."
            )
            logger.warning(f"OpenFF error: {e}")

            system = interchange.to_openmm_system(
                combine_nonbonded_forces=True,
                add_constrained_forces=True,
            )
            # Apply HMR
            system = self._apply_hmr(interchange, system, hydrogen_mass)

        # Create barostat (only if system is periodic)
        if (
            topology.getPeriodicBoxVectors() is not None
        ) or system.usesPeriodicBoundaryConditions():
            additional_forces.append(self._create_barostat(pressure, temperature))

        # Add additional forces
        for force in additional_forces:
            if force is not None:
                system.addForce(force)

        # Infer the alchemical atoms if not provided
        alchemical_atoms = self._get_alchemical_atoms(topology, alchemical_atoms)

        # Report the energy decomposition before applying the alchemical modifications
        positions = _to_openmm_positions(interchange, include_virtual_sites=True)
        tmp_context = _mm.Context(system, _mm.VerletIntegrator(1))
        tmp_context.setPositions(positions)

        if int(_os.getenv("FES_ML_LOG_DEVEL", False)):
            self._report_energy_decomposition(tmp_context, system)

        # Remove constraints involving the alchemical atoms
        if remove_constraints:
            system = self._remove_constraints(system, alchemical_atoms)

        # Create/update the modifications kwargs
        modifications_kwargs = _deepcopy(modifications_kwargs) or {}

<<<<<<< HEAD
        if any(key in lambda_schedule for key in ["EMLEPotential", "MLInterpolation"]):
            # overwrite if EMLE potential
            write_gro = True
=======
        if any(key in lambda_schedule for key in ["EMLEPotential"]):
            modifications_kwargs["EMLEPotential"] = modifications_kwargs.get(
                "EMLEPotential", {}
            )

            # Import required
            import numpy as _np
            import sire as _sr
>>>>>>> 6ba4862e

        if write_gro:
            # Write .top and .gro files via the OpenFF interchange
            if _os.path.exists(self._TMP_DIR):
                _shutil.rmtree(self._TMP_DIR)
            _os.makedirs(self._TMP_DIR, exist_ok=True)
            files_prefix = _os.path.join(self._TMP_DIR, "interchange")
            interchange.to_gromacs(prefix=files_prefix)

        if any(key in lambda_schedule for key in ["EMLEPotential", "MLInterpolation"]):
            
            modifications_kwargs["EMLEPotential"] = modifications_kwargs.get(
                "EMLEPotential", {}
            )

            # Import required
            import numpy as _np
            import sire as _sr

            # Read back those files using Sire
            sr_mols = _sr.load(
                files_prefix + ".top", files_prefix + ".gro", show_warnings=True
            )

            # Select the alchemical subsystem
            alchemical_subsystem = sr_mols.atoms(alchemical_atoms)

            # Write the alchemical subsystem and full system parm7 to temp files
            alchemical_prm7 = _sr.save(
                alchemical_subsystem,
                directory=self._TMP_DIR,
                filename="alchemical_subsystem.prm7",
                format=["prm7"],
            )

            # Add required EMLEPotential kwargs to the modifications_kwargs dict
            modifications_kwargs["EMLEPotential"]["mols"] = sr_mols
            modifications_kwargs["EMLEPotential"]["parm7"] = alchemical_prm7[0]
            modifications_kwargs["EMLEPotential"]["mm_charges"] = _np.asarray(
                [atom.charge().value() for atom in sr_mols.atoms(alchemical_atoms)]
            )

            # Get the original charges of the OpenMM system
            openmm_charges = self._get_openmm_charges(system)
            modifications_kwargs["EMLEPotential"]["openmm_charges"] = openmm_charges
            
        if any(
            key in lambda_schedule
            for key in ["MLPotential", "MLInterpolation", "MLCorrection"]
        ):
            modifications_kwargs["MLPotential"] = modifications_kwargs.get(
                "MLPotential", {}
            )
            modifications_kwargs["MLPotential"]["topology"] = topology

        if any(key in lambda_schedule for key in ["CustomLJ"]):
            modifications_kwargs["CustomLJ"] = modifications_kwargs.get("CustomLJ", {})
            modifications_kwargs["CustomLJ"]["original_offxml"] = ffs
            modifications_kwargs["CustomLJ"]["topology_off"] = topology_off

        # Run the Alchemist
        self._run_alchemist(
            system,
            alchemical_atoms,
            lambda_schedule,
            modifications_kwargs=modifications_kwargs,
        )

        # Create the integrator
        if integrator is None:
            integrator = self._create_integrator(temperature, friction, timestep)
        else:
            assert isinstance(integrator, _mm.Integrator), (
                "integrator must be an OpenMM Integrator."
            )
            integrator = _deepcopy(integrator)

        # Create the simulation
        simulation = _app.Simulation(
            topology=interchange.to_openmm_topology(),
            system=system,
            integrator=integrator,
        )

        # Set the positions
        simulation.context.setPositions(positions)

        if int(_os.getenv("FES_ML_LOG_DEVEL", False)):
            # Report the energy decomposition after applying the alchemical modifications
            # Expensive!
            self._report_energy_decomposition(simulation.context, simulation.system)

        # Create the AlchemicalState
        alc_state = AlchemicalState(
            system=simulation.system,
            context=simulation.context,
            integrator=simulation.integrator,
            simulation=simulation,
            topology=topology,
            modifications=lambda_schedule,
        )

        # Save the topology and positions to a PDB file
        if write_pdb:
            topology_off.to_file(
                _os.path.join(self._TMP_DIR, "topology.pdb"),
                _to_openmm_positions(interchange, include_virtual_sites=False),
            )

        if write_system_xml:
            with open(_os.path.join(self._TMP_DIR, "system.xml"), "w") as f:
                f.write(_mm.XmlSerializer.serialize(system))

        # Clean up the temporary directory
        if not keep_tmp_files:
            _shutil.rmtree(self._TMP_DIR)

        logger.debug("Alchemical state created successfully.")
        logger.debug("=" * 100)

        return alc_state<|MERGE_RESOLUTION|>--- conflicted
+++ resolved
@@ -475,12 +475,8 @@
         timestep: Union[float, _unit.Quantity] = 1.0 * _unit.femtosecond,
         topology_pdb: Optional[str] = None,
         write_pdb: bool = True,
-<<<<<<< HEAD
         write_gro: bool = True,
-        write_system_xml: bool = False,
-=======
         write_system_xml: bool = True,
->>>>>>> 6ba4862e
         partial_charges_method: str = "am1bcc",
         keep_tmp_files: bool = True,
         modifications_kwargs: Optional[Dict[str, Dict[str, Any]]] = None,
@@ -690,20 +686,9 @@
         # Create/update the modifications kwargs
         modifications_kwargs = _deepcopy(modifications_kwargs) or {}
 
-<<<<<<< HEAD
         if any(key in lambda_schedule for key in ["EMLEPotential", "MLInterpolation"]):
             # overwrite if EMLE potential
             write_gro = True
-=======
-        if any(key in lambda_schedule for key in ["EMLEPotential"]):
-            modifications_kwargs["EMLEPotential"] = modifications_kwargs.get(
-                "EMLEPotential", {}
-            )
-
-            # Import required
-            import numpy as _np
-            import sire as _sr
->>>>>>> 6ba4862e
 
         if write_gro:
             # Write .top and .gro files via the OpenFF interchange
@@ -712,9 +697,8 @@
             _os.makedirs(self._TMP_DIR, exist_ok=True)
             files_prefix = _os.path.join(self._TMP_DIR, "interchange")
             interchange.to_gromacs(prefix=files_prefix)
-
-        if any(key in lambda_schedule for key in ["EMLEPotential", "MLInterpolation"]):
             
+        if any(key in lambda_schedule for key in ["EMLEPotential"]):
             modifications_kwargs["EMLEPotential"] = modifications_kwargs.get(
                 "EMLEPotential", {}
             )
