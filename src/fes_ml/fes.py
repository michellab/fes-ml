"""Free Energy Simulation (FES) module."""
import logging
import os
import pickle
from typing import Any, Dict, List, Optional, Tuple

import openmm as _mm
import openmm.app as _app
import openmm.unit as _unit

from .alchemical import AlchemicalState
from .alchemical import alchemical_factory as alchemical_factory

logger = logging.getLogger(__name__)


class FES:
    """
    A class to perform free energy calculations.

    Attributes
    ----------
    crd_file : str
        Path to the coordinate file.
    top_file : str
        Path to the topology file.
    lambda_schedule : dict
        Dictionary with the λ values for the alchemical states.
    alchemical_states : list of AlchemicalState
        List of alchemical states.
    alchemical_atoms : list of int
        List of atom indices to be alchemically modified.
    output_prefix : str
        Prefix for the output files.
    checkpoint_frequency : int
        Frequency to save the state of the object.
    checkpoint_file : str
        Path to the checkpoint file.
    write_frame_frequency : int
        Frequency (in number of iterations) to write the frames to a DCD file.
    _iter : int
        Current iteration.
    _alc_id : int
        Current alchemical state id.
    _positions : postions vectors
        Current positions.
    _pbc : pbc vectors
        Current periodic box vectors.
    _U_kl : list of list float
        Potential energies sampled at a single state k and evaluated at all states l.
    _U_kln : list of list of list float
        Potential energies sampled at a all states k and evaluated at all states l.
    _create_alchemical_states_args : tuple
        Arguments to recreate the alchemical states upon deserialization.
    _create_alchemical_states_kwargs : dict
        Keyword arguments to recreate the alchemical states upon deserialization.
    _force_groups : dict
        Dictionary with the force group for each force.
    """

    __serializables__ = [
        "crd_file",
        "top_file",
        "sdf_file",
        "lambda_schedule",
        "alchemical_atoms",
        "output_prefix",
        "checkpoint_frequency",
        "checkpoint_file",
        "write_frame_frequency",
        # Private variables
        "_iter",
        "_alc_id",
        "_positions",
        "_pbc",
        "_U_kl",
        "_U_kln",
        "_create_alchemical_states_args",
        "_create_alchemical_states_kwargs",
        "_force_groups",
    ]

    def __init__(
        self,
        crd_file: Optional[str] = None,
        top_file: Optional[str] = None,
        sdf_file: Optional[str] = None,
        lambda_schedule: Optional[dict] = None,
        alchemical_atoms: Optional[List[int]] = None,
        output_prefix: str = "fes",
        checkpoint_frequency: int = 100,
        checkpoint_file: Optional[str] = None,
        write_frame_frequency: int = 0,
        restart: bool = False,
    ) -> None:
        """
        Initialize the FES object.

        Parameters
        ----------
        crd_file : str
            Path to the coordinate file.
        top_file : str
            Path to the topology file.
        sdf_file : str
            Path to the sdf file. Used for the OpenMM creation strategy.
        lambda_schedule : dict, optional, default=None
            Dictionary with the λ values for the alchemical states.
            The keys of the dictionary are the names of the modifications
            and the values are lists of λ values.
        alchemical_atoms : list of int, optional, default=None
            List of atom indices to be alchemically modified.
        output_prefix : str, optional, default="fes"
            Prefix for the output files.
        checkpoint_frequency : int, optional, default=100
            Frequency to save the state of the object.
        checkpoint_file : str, optional, default=f"{output_prefix}.pickle"
            Path to the checkpoint file.
        write_frame_frequency : int, optional, default=0
            Frequency (in number of iterations) to write the frames to a DCD file.
            If 0, the frames are not written.
        restart : bool, optional, default=False
            Whether to restart from the last checkpoint.
        """
        self.crd_file = crd_file
        self.top_file = top_file
        self.sdf_file = sdf_file
        self.lambda_schedule = lambda_schedule
        self.alchemical_atoms = alchemical_atoms
        self.alchemical_states: List[AlchemicalState] = None
        self.output_prefix = output_prefix
        self.checkpoint_frequency = checkpoint_frequency
        self.checkpoint_file = checkpoint_file or f"{output_prefix}.pickle"
        self.write_frame_frequency = write_frame_frequency

        # Checkpoint variables
        self._iter: Optional[int] = None
        self._alc_id: Optional[int] = None
        self._pos: Optional[Any] = None
        self._pbc: Optional[Any] = None
        self._U_kl: Optional[List[List[float]]] = None
        self._U_kln: Optional[List[List[List[float]]]] = None
        self._create_alchemical_states_args: Optional[Tuple[Any, ...]] = None
        self._create_alchemical_states_kwargs: Optional[Dict[str, Any]] = None
        self._force_groups: Optional[Dict[Any, int]] = None

        if restart:
            assert os.path.exists(
                self.checkpoint_file
            ), f"Checkpoint file {self.checkpoint_file} does not exist."
            logger.info(f"Simulation will restart from {self.checkpoint_file}")
            with open(self.checkpoint_file, "rb") as f:
                state = pickle.load(f)
            self.__setstate__(state)

    def __getstate__(self) -> Dict[str, Any]:
        """Get the state of the object."""
        state = {key: getattr(self, key) for key in self.__serializables__}
        return state

    def __setstate__(self, state: Dict[str, Any]) -> None:
        """Set the state of the object."""
        for key, value in state.items():
            setattr(self, key, value)

        # Recreate the alchemical states
        self.alchemical_states = []
        self.create_alchemical_states(
            self.alchemical_atoms,
            self.lambda_schedule,
            *self._create_alchemical_states_args,
            **self._create_alchemical_states_kwargs,
        )

        for alc in self.alchemical_states:
            self._check_alchemical_state_integrity(alc)
            alc.context.setPositions(self._positions)
            alc.context.setPeriodicBoxVectors(*self._pbc)

        # Set the force groups
        if self._force_groups is not None:
            self.set_force_groups(force_group_dict=self._force_groups)

    @staticmethod
    def _check_alchemical_state_integrity(alchemical_state: AlchemicalState) -> None:
        """
        Check the integrity of the alchemical state.

        Parameters
        ----------
        alchemical_state : AlchemicalState
            Alchemical state to check.
        """
        assert isinstance(
            alchemical_state, AlchemicalState
        ), f"{alchemical_state} must be an instance of AlchemicalState."
        assert (
            alchemical_state.context is not None
        ), f"{alchemical_state} context is `None`."
        assert (
            alchemical_state.integrator is not None
        ), f"{alchemical_state} integrator is `None`."
        assert (
            alchemical_state.system is not None
        ), f"{alchemical_state} system is `None`."

    def _save_state(self) -> None:
        """Save the state of the object."""
        state = self.__getstate__()
        with open(self.checkpoint_file, "wb") as f:
            pickle.dump(state, f)

        logger.info(f"Saved state to {self.checkpoint_file}")

    def create_alchemical_states(
        self,
        lambda_schedule: Dict[str, List[Optional[float]]],
<<<<<<< HEAD
        alchemical_atoms: List[int] = None,
=======
        modifications_kwargs: Optional[Dict[str, Dict[str, Any]]] = None,
>>>>>>> 08a5125d
        strategy_name: str = "sire",
        *args,
        **kwargs,
    ) -> List[AlchemicalState]:
        """
        Create a batch of alchemical states for the given λ values.

        Parameters
        ----------
        alchemical_atoms : list
            List of atom indices to be alchemically modified.
        lambda_schedule : dict
            Dictionary with the λ values for the alchemical states.
        modifications_kwargs : dict
            A dictionary of keyword arguments for the modifications.
            It is structured as follows:
            {
                "modification_name": {
                    "key1": value1,
                    "key2": value2,
                    ...
                },
                ...
            }
        strategy_name : str, optional, default='sire'
            The name of the strategy to create the alchemical state.
            Available strategies are: "sire".

        Returns
        -------
        alchemical_states : list of AlchemicalState
            List of alchemical states.
        """
        # Store the arguments and keyword arguments to recreate the alchemical states
        # when the object is deserialized
        self._create_alchemical_states_args = args
        self._create_alchemical_states_kwargs = kwargs
        self.lambda_schedule = lambda_schedule
        self.alchemical_atoms = alchemical_atoms

        # Check that that each parameter has the same number of λ values
        nstates_param = [
            len(lambda_schedule.get(lambda_param, []))
            for lambda_param in lambda_schedule
        ]

        nstates = nstates_param[0]
        if not all([n == nstates for n in nstates_param]):
            raise ValueError("All λ parameters must have the same number of λ values.")

        self.alchemical_states = []
        for i in range(nstates):
            alchemical_state = alchemical_factory.create_alchemical_state(
<<<<<<< HEAD
                strategy_name=strategy_name,
=======
                strategy_name,
>>>>>>> 08a5125d
                top_file=self.top_file,
                crd_file=self.crd_file,
                sdf_file=self.sdf_file,
                alchemical_atoms=alchemical_atoms,
                lambda_schedule={
                    k: v[i] for k, v in lambda_schedule.items() if v[i] is not None
                },
                modifications_kwargs=modifications_kwargs,
                *args,
                **kwargs,
            )

            self.alchemical_states.append(alchemical_state)

        return self.alchemical_states

    def run_minimization_batch(
        self,
        tolerance: _unit.Quantity = 10 * _unit.kilojoules_per_mole / _unit.nanometer,
        max_iterations: int = 0,
        reporter: Any = None,
    ) -> List[AlchemicalState]:
        """
        Run a batch of minimizations.

        Parameters
        ----------
        tolerance : openmm.unit.Quantity
            The energy tolerance to which the system should be minimized.
        max_iterations : int, optional, default=0
            The maximum number of iterations to run the minimization.
        reporter : OpenMM Minimization Report, optional, default=None
            A reporter object to report the minimization progress.
            See http://docs.openmm.org/latest/api-python/generated/openmm.openmm.MinimizationReporter.html

        Returns
        -------
        alchemical_states : list of AlchemicalState
            List of alchemical states.
        """
        assert (
            self.alchemical_states is not None
        ), "The alchemical states have not been created. Run `create_alchemical_states` first."

        for alc in self.alchemical_states:
            logger.info(
                f"Minimizing {alc} with tolerance {tolerance} and max_iterations {max_iterations}"
            )
            self._check_alchemical_state_integrity(alc)
            _mm.LocalEnergyMinimizer.minimize(
                alc.context, tolerance, max_iterations, reporter
            )

        return self.alchemical_states

    def run_equilibration_batch(self, nsteps: int) -> List[AlchemicalState]:
        """
        Run a batch of equilibrations.

        Parameters
        ----------
        nsteps : int
            Number of steps to run each equilibration.

        Returns
        -------
        alchemical_states : list of AlchemicalState
            List of alchemical states.
        """
        assert (
            self.alchemical_states is not None
        ), "The alchemical states have not been created. Run `create_alchemical_states` first."

        for alc in self.alchemical_states:
            logger.info(f"Equilibrating {alc}")
            self._check_alchemical_state_integrity(alc)
            alc.simulation.step(nsteps)

        return self.alchemical_states

    # TODO run equilibration and run minimisation single state

    def run_single_state(
        self,
        niterations: int,
        nsteps: int,
        alchemical_state: AlchemicalState = None,
        window: int = None,
        reporters: Optional[List[Any]] = None,
    ) -> List[List[float]]:
        """
        Run a simulation for a given alchemical state or window index.

        Parameters
        ----------
        niterations : int
            Number of iterations to run the simulations.
        nsteps : int
            Number of steps per iteration.
        alchemical_state : AlchemicalState
            Alchemical state to run the simulation.
        window : int
            Window index. alchemical_state takes precedence over window.
        reporters : list of OpenMM reporters, optional, default=None
            List of reporters to append to the simulation.

        Returns
        -------
        U_kl : list of list float
            Potential energies of the sampled configurations evaluated for the various alchemical states.
        """
        if alchemical_state is None:
            if window is None:
                raise ValueError("Either alchemical_state or window must be provided.")
            else:
                alchemical_state = self.alchemical_states[window]

        # Check the integrity of the alchemical state
        self._check_alchemical_state_integrity(alchemical_state)

        if not self._U_kl:
            self._iter = 0
            self._U_kl = [[] for _ in range(len(self.alchemical_states))]
            dcd_file_append = False
        else:
            dcd_file_append = True

        if self.write_frame_frequency > 0:
            alchemical_state_id = self.alchemical_states.index(alchemical_state)
            dcd_file = self._create_dcd_file(
                f"{self.output_prefix}_{alchemical_state_id}.dcd",
                alchemical_state.topology,
                alchemical_state.integrator.getStepSize(),
                nsteps,
                append=dcd_file_append,
            )

        logger.info(
            f"Running production for {alchemical_state} with {niterations} iterations and {nsteps} steps per iteration"
        )

        try:
            integrator_temperature = alchemical_state.integrator.getTemperature()
        except AttributeError:
            integrator_temperature = (
                alchemical_state.integrator.temperature * _unit.kelvin
            )

        kT = (
            _unit.AVOGADRO_CONSTANT_NA
            * _unit.BOLTZMANN_CONSTANT_kB
            * integrator_temperature
        )

        # Append reporters to the simulation
        if reporters is not None:
            for reporter in reporters:
                alchemical_state.simulation.reporters.append(reporter)

        for iteration in range(self._iter, niterations):
            logger.info(f"{alchemical_state} iteration {iteration + 1} / {niterations}")

            alchemical_state.simulation.step(nsteps)
            self._positions = alchemical_state.context.getState(
                getPositions=True
            ).getPositions()
            self._pbc = alchemical_state.context.getState().getPeriodicBoxVectors()

            if (
                self.write_frame_frequency > 0
                and iteration % self.write_frame_frequency == 0
            ):
                dcd_file.writeModel(
                    positions=self._positions, periodicBoxVectors=self._pbc
                )

            # Compute energies at all alchemical states
            for alc_id, alc_ in enumerate(self.alchemical_states):
                alc_.context.setPositions(self._positions)
                alc_.context.setPeriodicBoxVectors(*self._pbc)
                self._U_kl[alc_id].append(
                    alc_.context.getState(getEnergy=True).getPotentialEnergy() / kT
                )

            # Save the checkpoint
            if iteration % self.checkpoint_frequency == 0 and iteration > 0:
                self._iter = iteration + 1
                self._save_state()

        return self._U_kl

    def run_production_batch(
        self, niterations: int, nsteps: int, reporters: Optional[List[Any]] = None
    ) -> List[List[List[float]]]:
        """
        Run simulations for all alchemical states.

        Parameters
        ----------
        niterations : int
            Number of iterations to run the simulations.
        nsteps : int
            Number of steps per iteration.
        reporters : list of OpenMM reporters, optional, default=None
            List of reporters to append to the simulation.

        Returns
        -------
        u_kln : np.ndarray
            Array with the potential energies of the simulations.
        """
        assert (
            self.alchemical_states is not None
        ), "The alchemical states have not been created. Run `create_alchemical_states` first."

        # Resume from the last checkpoint
        if not self._U_kln:
            self._alc_id = 0
            self._U_kln = []

        logger.info(
            f"Starting production run with {self.alchemical_states[self._alc_id]} with id {self._alc_id}"
        )
        for alc_id in range(self._alc_id, len(self.alchemical_states)):
            alc = self.alchemical_states[alc_id]
            self._U_kln.append(
                self.run_single_state(niterations, nsteps, alc, reporters=reporters)
            )
            self._alc_id = alc_id + 1
            self._iter = 0
            self._save_state()

        return self._U_kln

    def set_force_groups(
        self,
        slow_forces: Optional[List[Any]] = None,
        fast_force_group: int = 0,
        slow_force_group: int = 1,
        force_group_dict: Optional[Dict[Any, int]] = None,
    ) -> Dict[Any, int]:
        """
        Set the force groups for the alchemical states.

        Parameters
        ----------
        slow_forces : list of names of OpenMM forces, optional, default=None
            List of forces to be considered slow.
        fast_force_group : int
            Force group for the fast forces.
        slow_force_group : int, optional, default=1
            Force group for the slow forces.
        force_group_dict : dict, optional, default=None
            Dictionary with the force group for each force.
            If provided, it takes precedence over the other arguments and the force groups are set
            according to the dictionary. Otherwise, the force groups are set according to the other arguments.

        Returns
        -------
        force_groups : dict
            Dictionary with the force group for each force.

        Notes
        -----
        The force groups are set as follows:
        - If `force_group_dict` is provided, the force groups are set according to the dictionary.
        All forces not in the dictionary are set to `fast_force_group`.
        - If `slow_forces` is provided, the forces in `slow_forces` are set to `slow_force_group` and
        the others to `fast_force_group`.
        - If `slow_forces` is not provided, all forces are set to `fast_force_group`.
        """
        if force_group_dict is not None:
            for state in self.alchemical_states:
                unassigned_slow_forces = list(force_group_dict.keys())

                for force in state.system.getForces():
                    try:
                        force.setForceGroup(force_group_dict[force.getName()])
                        unassigned_slow_forces.remove(force.getName())
                    except KeyError:
                        force.setForceGroup(fast_force_group)

                if unassigned_slow_forces:
                    logger.warning(
                        f"Warning: the following forces {unassigned_slow_forces} were not found in {state}."
                    )

                state.context.reinitialize(preserveState=True)
        else:
            if slow_forces is not None:
                for state in self.alchemical_states:
                    unassigned_slow_forces = list(slow_forces)

                    for force in state.system.getForces():
                        if force.getName() in slow_forces:
                            force.setForceGroup(slow_force_group)
                            unassigned_slow_forces.remove(force.getName())
                        else:
                            force.setForceGroup(fast_force_group)

                    if unassigned_slow_forces:
                        logger.warning(
                            f"Warning: the following forces {unassigned_slow_forces} were not found in {state}."
                        )

                    state.context.reinitialize(preserveState=True)
            else:
                for state in self.alchemical_states:
                    for force in state.system.getForces():
                        force.setForceGroup(fast_force_group)

                    state.context.reinitialize(preserveState=True)

        # Store the force groups
        self._force_groups = {
            force.getName(): force.getForceGroup()
            for force in self.alchemical_states[0].system.getForces()
        }

        logger.info("Force groups set to:")
        for force, group in self._force_groups.items():
            logger.info(f"{force}: {group}")

        return self._force_groups

    def _get_file_handle(self, filename: str, mode: str = "wb") -> Any:
        """
        Get a file handle.

        Parameters
        ----------
        filename : str
            Name of the file.
        mode : str, default='wb'
            Mode to open the file.

        Returns
        -------
        file_handle : file handle
            File handle.
        """
        return open(filename, mode)

    def _create_dcd_file(
        self, filename: str, topology, dt, interval, append=False, firstStep=0
    ) -> _app.dcdfile.DCDFile:
        """
        Create a DCD file.

        Parameters
        ----------
        filename : str
            Name of the file.
        topology : openmm.app.Topology
            The OpenMM Topology.
        dt : float
            The time step used in the trajectory
        interval : int
            The frequency (measured in time steps) at which states are written to the trajectory
        append : bool, optional, default=False
             If True, open an existing DCD file to append to. If False, create a new file.
        firstStep : int, optional, default=0
            The index of the first step in the trajectory.

        Returns
        -------
        dcdfile : openmm.app.dcdfile.DCDFile
            DCD file.
        """
        mode = "r+b" if append else "w+b"

        if topology is None:
            raise ValueError("Topology must be provided to create a DCD file.")

        logger.info(f"Opening DCD file {filename} in mode {mode}")

        return _app.dcdfile.DCDFile(
            self._get_file_handle(filename, mode=mode),
            topology,
            dt,
            firstStep,
            interval,
            append,
        )<|MERGE_RESOLUTION|>--- conflicted
+++ resolved
@@ -215,11 +215,8 @@
     def create_alchemical_states(
         self,
         lambda_schedule: Dict[str, List[Optional[float]]],
-<<<<<<< HEAD
         alchemical_atoms: List[int] = None,
-=======
         modifications_kwargs: Optional[Dict[str, Dict[str, Any]]] = None,
->>>>>>> 08a5125d
         strategy_name: str = "sire",
         *args,
         **kwargs,
@@ -229,10 +226,10 @@
 
         Parameters
         ----------
+        lambda_schedule : dict
+            Dictionary with the λ values for the alchemical states.
         alchemical_atoms : list
             List of atom indices to be alchemically modified.
-        lambda_schedule : dict
-            Dictionary with the λ values for the alchemical states.
         modifications_kwargs : dict
             A dictionary of keyword arguments for the modifications.
             It is structured as follows:
@@ -273,11 +270,7 @@
         self.alchemical_states = []
         for i in range(nstates):
             alchemical_state = alchemical_factory.create_alchemical_state(
-<<<<<<< HEAD
-                strategy_name=strategy_name,
-=======
                 strategy_name,
->>>>>>> 08a5125d
                 top_file=self.top_file,
                 crd_file=self.crd_file,
                 sdf_file=self.sdf_file,
