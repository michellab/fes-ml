--- conflicted
+++ resolved
@@ -182,13 +182,8 @@
 First, install as many additional dependencies as possible:
 
 ```bash
-<<<<<<< HEAD
-conda install -c conda-forge tbb tbb-devel libnetcdf gsl rich zlib
-pip install gemmi lazy_import
-=======
 conda install -c conda-forge tbb tbb-devel libnetcdf gsl rich zlib qt
 pip install gemmi lazy_import 
->>>>>>> 8b7006d7
 ```
 
 Most of the other dependencies were already included in the base conda environment. Then proceed to compile Sire:
