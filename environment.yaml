name: fes-ml

channels:
  - conda-forge
  - openbiosim/label/emle

dependencies:
  - ambertools
  - ase
  - compilers
  - deepmd-kit
  - eigen
  - loguru
<<<<<<< HEAD
  - openmm >= 8.1
  - openmmforcefields
  - openmm-ml
=======
  - openmm>=8.1
  - openmm-torch
>>>>>>> 08a5125d
  - nnpops
  - pip
  - pybind11
  - pytorch
  - python<3.11
  - pyyaml
  - sire
  - torchani
  - xtb-python
  - pip:
    - git+https://github.com/lab-cosmo/librascal.git
    - git+https://github.com/chemle/emle-engine.git
    - git+https://github.com/openmm/openmm-ml.git@main
    - coloredlogs
    - mace-torch<|MERGE_RESOLUTION|>--- conflicted
+++ resolved
@@ -11,14 +11,9 @@
   - deepmd-kit
   - eigen
   - loguru
-<<<<<<< HEAD
-  - openmm >= 8.1
-  - openmmforcefields
-  - openmm-ml
-=======
   - openmm>=8.1
   - openmm-torch
->>>>>>> 08a5125d
+  - openmmforcefields
   - nnpops
   - pip
   - pybind11
